Rails
====
This Rails style guide recommends best practices so that real-world Rails programmers can write code that can be maintained by other real-world Rails programmers.

# Models

## ActiveRecord

### Enums

Prefer using the hash syntax for `enum`. Array makes the database values implicit and any insertion/removal/rearrangement of values in the middle will most probably lead to broken code.
It also makes it easier to identify the key-value pair.

```ruby
class Transaction < ActiveRecord::Base
  # bad - implicit values - ordering matters
  enum type: %i[credit debit]

  # good - explicit values - ordering does not matter
  enum type: {
    credit: 0,
    debit: 1
  }
end
```

### `has_many :through`

Prefer `has_many :through` to `has_and_belongs_to_many` when dealing with many-to-many associations.
Using `has_many :through` allows additional attributes and validations on the join model.

```ruby
# bad
class User < ActiveRecord::Base
  has_and_belongs_to_many :groups
end

class Group < ActiveRecord::Base
  has_and_belongs_to_many :users
end

# good
class User < ActiveRecord::Base
  has_many :memberships
  has_many :groups, through: :memberships
end

class Membership < ActiveRecord::Base
  belongs_to :user
  belongs_to :group
end

class Group < ActiveRecord::Base
  has_many :memberships
  has_many :users, through: :memberships
end
```

### Validations with `validate`

Always use validations with `validate :attribute, something` instead of `validates_something_of :attribute`

```ruby
# bad
validates_presence_of :email
validates_length_of :email, maximum: 100

# good
validates :email, presence: true, length: { maximum: 100 }
```

### Never use `default_scope`

Never, under any circunstance, define an `default_scope` inside an model, as it makes debugging much harder.
But if you stumble upon a model that already has an `default_scope` defined, do not remove it, as it will much probably break a lot of code.

```ruby
# bad - if it's you the one who's adding it
class Order < ActiveRecord::Base
  default_scope { where.not(status: :cancelled) }
end

# good
class Order < ActiveRecord::Base
  scope :not_cancelled { where.not(status: :cancelled) }
end
```

## ActiveRecord Queries

### Avoid interpolation

Avoid string interpolation in ActiveRecord Queries, as it will make your code susceptible to SQL injection attacks.

```ruby
# bad
User.where("name LIKE %#{params[:partial_name]}%")

# good
User.where("name LIKE ?", "%#{params[:partial_name]}%")
```

### `size` over `count`

When querying Active Record collections, prefer `size` or `length` over `count`.
Using `length` will load the collection in memory and then count the elements in the array.
As for `size`, it will decide to execute `length` or `count`, depending on whether the collection is already loaded or not.
`count` will ALWAYS execute an SQL query when called in an ActiveRecord object.

```ruby
# bad
User.count

# good
User.all.size

# good - if you really need to load all users into memory
User.all.length
```

# Migrations

## Non-reversible migrations

Use `change` instead of `up` and `down` to create new migrations, but watch out for non-reversible migration commands.
For instance, simply calling `drop_table` inside a `change` will break since ActiveRecord doesn't know what to do in a rollback.
For these special cases, use `up` and `down` to explicitly tell ActiveRecord what to do. All reversible commands can be found
in [CommandRecorder Docs](https://api.rubyonrails.org/classes/ActiveRecord/Migration/CommandRecorder.html)

```ruby
# bad
class AddNameToUsers < ActiveRecord::Migration
  def up
    add_column :users, :name, :string
  end

  def down
    remove_column :users, :name, :string
  end
end

# good - ActiveRecord knows how to rollback
class AddNameToUsers < ActiveRecord::Migration
  def change
    add_column :users, :name, :string
  end
end

# bad - ActiveRecord breaks when rolling back
class DropUsers < ActiveRecord::Migration
  def change
    drop_table :users
  end
end

# good - Now ActiveRecord can rollback
class DropUsers < ActiveRecord::Migration
  def up
    drop_table :users
  end

  def down
    create_table :users do |t|
      t.string :name
    end
  end
end
```

# ActiveSupport Core Extensions

## Safe Navigator over `try!`

Prefer the safe navigator operand (`&.`) over `try!` when nil-checking the left side of an operand.
`try!` is used to protect the right side of an operand, when the left-side is not nil.

```ruby
# bad if obj coulbe be nil
obj.try! :fly

# good
obj&.fly

# good if `obj` is not nil and may or may not have the method `bark`
obj.try! :bark
```

# Routing

## Member collection rules

When you need to add more actions to a RESTful resource, use member and collection routes with block syntax.

```ruby
# bad
get "subscriptions/:id/unsubscribe"
resources :subscriptions

# bad - use block syntax instead
resources :subscriptions do
  get "unsubscribe", on: :member
end

# good
resources :subscriptions do
  member do
    get "unsubscribe"
  end
end

# good
resources :photos do
  collection do
    get "search"
  end
end
```

<<<<<<< HEAD
# Rendering

## Avoid relative path in partial rendering

Using relative path to render a partial in a view leads to a [slower page loading](https://medium.com/wantedly-engineering/a-simple-fix-to-improve-partial-rendering-speed-by-30-in-a-large-rails-application-9696a92f4ae1).
Also, it is very likely to cause a bug when different partials have the same name. So, always use the full path from the `views` folder.

```ruby
# file name: app/views/scope/resource/partial_name
# bad
<%= render "partial_name" %>

# good
<%= render "scope/resource/partial_name" %>
=======
# Sidekiq

## Parameter passing

Whenever calling Sidekiq jobs, the parameters sent in the `perform` call must be composed of simple JSON datatypes,
since Sidekiq convert the parameters to JSON in order to store it in Redis, and complex Ruby objects will look like
`#<Quote:0x0000000006e57288>`
From [Sidekiq docs](https://github.com/mperham/sidekiq/wiki/Best-Practices#1-make-your-job-parameters-small-and-simple)

>The arguments you pass to perform_async must be composed of simple JSON datatypes:
> string, integer, float, boolean, null(nil), array and hash.
> This means you must not use ruby symbols as arguments.
> [...] Don't pass symbols, named parameters or complex Ruby objects (like Date or Time!)
> as those will not survive the dump/load round trip correctly.

Remember this includes the usage of `.delay` method when sending emails, since this method schedules a job in Sidekiq.
So the same rule applies when passing parameters to methods after `.delay`/`.delay_until`/`.delay_for`...

When dealing with time, use `.iso8601` to convert it into string and back to Datetime.

```ruby
# bad
class BadReleaseStoreWorker
  include Sidekiq::Worker

  def perform(store, moment)
    return if moment.saturday? || moment.sunday?

    store.update(released_at: moment)
  end
end

BadReleaseStoreWorker.perform_async(Store.last, Time.zone.now)

# good
class GoodReleaseStoreWorker
  include Sidekiq::Worker

  def perform(store_id, moment)
    store = Store.find(store_id)
    moment = moment.to_datetime

    return if moment.saturday? || moment.sunday?

    store.update(released_at: moment)
  end
end

GoodReleaseStoreWorker.perform_async(Store.last.id, Time.zone.now.iso8601)


# bad
class BadReleaseMailer
  def send(store, moment)
    # Mail sending logic here
  end
end

BadReleaseMailer.delay(queue: :standard).send(Store.last, Time.zone.now)

# good
class GoodReleaseMailer
  def send(store_id, moment)
    # Mail sending logic here
  end
end

BadReleaseMailer.delay(queue: :standard).send(Store.last.id, Time.zone.now.iso8601)
>>>>>>> f6f2a981
```<|MERGE_RESOLUTION|>--- conflicted
+++ resolved
@@ -216,7 +216,6 @@
 end
 ```
 
-<<<<<<< HEAD
 # Rendering
 
 ## Avoid relative path in partial rendering
@@ -231,7 +230,8 @@
 
 # good
 <%= render "scope/resource/partial_name" %>
-=======
+```
+
 # Sidekiq
 
 ## Parameter passing
@@ -281,24 +281,4 @@
 end
 
 GoodReleaseStoreWorker.perform_async(Store.last.id, Time.zone.now.iso8601)
-
-
-# bad
-class BadReleaseMailer
-  def send(store, moment)
-    # Mail sending logic here
-  end
-end
-
-BadReleaseMailer.delay(queue: :standard).send(Store.last, Time.zone.now)
-
-# good
-class GoodReleaseMailer
-  def send(store_id, moment)
-    # Mail sending logic here
-  end
-end
-
-BadReleaseMailer.delay(queue: :standard).send(Store.last.id, Time.zone.now.iso8601)
->>>>>>> f6f2a981
 ```