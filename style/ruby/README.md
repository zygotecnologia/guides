Ruby
====

This Ruby style guide recommends best practices so that real-world Ruby programmers can write code that can be maintained by other real-world Ruby programmers.

- [Formatting and spacing](#formatting-and-spacing)
  - File formatting
  - Spaces and Braces
  - Method calls
  - Empty lines

- [Naming](#naming)
  - Boolean Methods Question Mark
  - Boolean Methods Prefix
  - Naming

- [Collections](#collections)
  - `%w`
  - `%i`
  - Percent Literal Braces
  - Empty collections literals
  - Multi-line Hashes
  - Array trailing comma
  - Multi-line Arrays Alignment
  - Symbols as Keys
  - Hashcolon syntax over hashrocket

- [Operators](#operators)
  - No `and` or `or`
  - `!` vs `not`
  - No Space after Bang
  - Double Negation

<<<<<<< HEAD
- [Strings](#strings)
  - String Concatenation
=======
- Strings
  - String concatenation
  - String interpolation
>>>>>>> e82565fb
  - Quotes

- [Conditionals](#conditionals)
  - No Multi-line `if` Modifiers
  - Assignment in condition
  - Indent Conditional Assignment
  - Case
  - `if`/`unless`
  - Ternary Operator
  - No Nested Ternary

- [Comments](#comments)
  - Function comments

- [Blocks](#blocks)
  - Single line blocks
  - Single action blocks

- [Methods](#methods)
  - Dangerous Method Bang
  - Define safe using unsafe
  - Single-line Methods
  - Optional parameters
  - `return`
  - Parentheses

- [Classes and Modules](#classes-and-modules)
  - Consistent Classes
  - Namespace Definition
  - Indent public/private/protected
  - Avoid the usage of class (@@) variables
  - `def self` Class Methods

- [Exceptions](#exceptions)
  - Control flow
  - Rescuing superclass

- [Etc](#etc)
  - No `for` Loops
  - Ranges or between
  - No `DateTime`
  - `is_a?` and `kind_of?`

---------------------------------------------


# Formatting and spacing
## File formatting
* Use 2 space indentation (no tabs).
* Keep each line of code to a readable length. Unless you have a reason to, keep lines to fewer than 120 characters.
* Never leave trailing whitespace.
* End each file with a newline.

## Spaces and Braces

No spaces after `(`, `[` or before `]`, `)`.

```ruby
# bad
some( arg ).other
[ 1, 2, 3 ].each{|e| puts e}

# good
some(arg).other
[1, 2, 3].each { |e| puts e }
```

For hash literals use spaces around `{` and before `}`.
```ruby
# good
{ one: 1, two: 2 }
```

With interpolated expressions don't use spaces around `{` and before `}`.

```ruby
# bad
"From: #{ user.first_name }, #{ user.last_name }"

# good
"From: #{user.first_name}, #{user.last_name}"
```


## Method calls

Never put a space between a method name and the opening parenthesis.

```ruby
# bad
f (3 + 2) + 1

# good
f(3 + 2) + 1
```

## Empty lines

Insert empty lines between method definitions and between logical paragraphs inside a method.

```ruby
# bad
def do_something
  do_something_else
end
def do_something_else
  2 + 2
end

# good
def do_something
  do_something_else
end

def do_something_else
  2 + 2
end

# also bad
def do_something
  @foo = 'foo'
  @bar = 'bar'
  if @foo == @bar
    puts 'foo is bar'
  else
    puts 'foo is not bar'
  end
  2 + 2
end

# good
def do_something
  @foo = 'foo'
  @bar = 'bar'

  if @foo == @bar
    puts 'foo is bar'
  else
    puts 'foo is not bar'
  end

  2 + 2
end
```

Also, avoid consecutive empty lines.

```ruby
# bad
def do_something
  do_something_else
end


def do_something_else
  2 + 2
end

# good
def do_something
  do_something_else
end

def do_something_else
  2 + 2
end
```

# Naming
## Boolean Methods Question Mark

The names of predicate methods (methods that return a boolean value) should end in a question mark (i.e. `Array#empty?`). Methods that don’t return a boolean, shouldn’t end in a question mark.

## Boolean Methods Prefix

Avoid prefixing predicate methods with the auxiliary verbs such as `is`, `does`, or `can`. These words are redundant and inconsistent with the style of boolean methods in the Ruby core library, such as `empty?` and `include?`.

```ruby
# bad
class Person
  def is_tall?
    true
  end

  def can_play_basketball?
    false
  end

  def does_like_candy?
    true
  end
end

# good
class Person
  def tall?
    true
  end

  def basketball_player?
    false
  end

  def likes_candy?
    true
  end
end
```

## Casing

* Use **snake_case** for methods and variables.

* Use **CamelCase** for classes and modules. (Keep acronyms like HTTP, RFC, XML uppercase.)

* Use **SCREAMING_SNAKE_CASE** for other constants.

* Name throwaway variables `_`.

  ```ruby
  version = '3.2.1'
  major_version, minor_version, _ = version.split('.')
  ```


# Collections
## `%w`

Prefer `%w` to the literal array syntax when you need an array of words (non-empty strings without spaces and special characters in them). Apply this rule only to arrays with two or more elements.

```ruby
# bad
STATES = ['draft', 'open', 'closed']

# good
STATES = %w[draft open closed]
```

## `%i`

Prefer `%i` to the literal array syntax when you need an array of symbols (and you don’t need to maintain Ruby 1.9 compatibility). Apply this rule only to arrays with two or more elements.

```ruby
# bad
STATES = [:draft, :open, :closed]

# good
STATES = %i[draft open closed]
```

## Percent Literal Braces

Use always `[]` to define percent literals

```ruby
# bad
%q{"Test's king!", John said.}
%w(one two three)
%i(one two three)
%r((\w+)-(\d+))
%r{\w{1,2}\d{2,5}}

# good
%q["Test's king!", John said.]
%w[one two three]
%i[one two three]
%r[(\w+)-(\d+)]
%r[\w{1,2}\d{2,5}]
```

## Empty collections literals

Prefer literal array and hash creation notation unless you need to pass parameters to their constructors.

```ruby
# bad
arr = Array.new
hash = Hash.new

# good
arr = []
hash = {}

# good because constructor requires parameters
x = Hash.new { |h, k| h[k] = {} }
```

## Multi-line Hashes

Use multi-line hashes when it makes the code more readable, and use trailing commas to ensure that parameter changes don't cause extraneous diff lines when the logic has not otherwise changed.

```ruby
hash = {
  protocol: 'https',
  only_path: false,
  controller: :users,
  action: :set_password,
  redirect: @redirect_url,
  secret: @secret,
}
```

## Array trailing comma

Use a trailing comma in an Array that spans more than one line.

```ruby
# good
array = [1, 2, 3]

# good
array = [
  "car",
  "bear",
  "plane",
  "zoo",
]
```

## Multi-line Arrays Alignment

Align the elements of array literals spanning multiple lines.

```ruby
# bad - single indent
menu_item = %w[Spam Spam Spam Spam Spam Spam Spam Spam
  Baked beans Spam Spam Spam Spam Spam]

# bad
menu_item =
  %w[Spam Spam Spam Spam Spam Spam Spam Spam
     Baked beans Spam Spam Spam Spam Spam]

# good
menu_item = %w[
  Spam Spam Spam Spam Spam Spam Spam Spam
  Baked beans Spam Spam Spam Spam Spam
]

# good
menu_item = %w[Spam Spam Spam Spam Spam Spam Spam Spam
               Baked beans Spam Spam Spam Spam Spam]
```

## Symbols as Keys

Prefer symbols instead of strings as hash keys, except when the use of strings are justified.

```ruby
# bad
hash = { 'one' => 1, 'two' => 2, 'three' => 3 }

# good
hash = { one: 1, two: 2, three: 3 }

# also good, symbols can't use hyphens
hash = { "twenty-one" => 21, "twenty-two" => 22 }
```

## Hashcolon syntax over hashrocket

Prefer hashcolon syntax for hash definition when every key is a symbol. Use hashrocket syntax if at least one key is not a symbol.

```ruby
# bad
hash = { 'one' => 1, 'two' => 2, 'three' => 3 }

# bad
hash = { twenty: 20, "twenty-one" => 21 }

# good
hash = { one: 1, two: 2, three: 3 }

# also good, symbols can't use hyphens
hash = { "twenty" => 20, "twenty-one" => 21 }
```

# Operators
## No `and` or `or`

The `and` and `or` keywords are banned. They aren't alias to `&&` and `||` operators, so they shouldn't be used like so. For boolean expressions, always use `&&` and `||`. For flow control, use `if` and `unless`; `&&` and `||` are also acceptable but less clear.

```ruby
# bad
# boolean expression
ok = got_needed_arguments and arguments_are_valid

# control flow
document.save or raise("Failed to save document!")

# good
# boolean expression
ok = got_needed_arguments && arguments_are_valid

# control flow
raise("Failed to save document!") unless document.save

# ok
# control flow
document.save || raise("Failed to save document!")
```

## `!` vs `not`

Use `!` instead of `not`.

```ruby
# bad - parentheses are required because of op precedence
x = (not something)

# good
x = !something
```

## No Space after Bang

No space after `!`.

```ruby
# bad
! something

# good
!something
```

## Double Negation

Avoid the use of `!!`.

`!!` converts a value to boolean, but you don’t need this explicit conversion in the condition of a control expression; using it only obscures your intention. If you want to do a `nil` check, use `nil?` instead.

```ruby
# bad
x = 'test'
# obscure nil check
if !!x
  # body omitted
end

# good
x = 'test'
if x
  # body omitted
end
```


# Strings
## String concatenation

Avoid using `String#+` when you need to construct large data chunks. Instead, use `String#<<`. Concatenation mutates the string instance in-place and is always faster than `String#+`, which creates a bunch of new string objects.

```ruby
# bad
html = ''
html += '<h1>Page title</h1>'

paragraphs.each do |paragraph|
  html += "<p>#{paragraph}</p>"
end

# good and also fast
html = ''
html << '<h1>Page title</h1>'

paragraphs.each do |paragraph|
  html << "<p>#{paragraph}</p>"
end
```

## String interpolation

Prefer string interpolation over string concatenation for performance reasons, but never use interpolation inside interpolation.

```ruby
# bad
my_string = "Name: " + name

# good
my_string = "Name: #{name}"

# bad
label = "Location: #{user.brazilian? ? "BR - #{user.state}" : "Other"}"

# good
location = user.brazilian? ? "BR - #{user.state}" : "Other"
label = "Location: #{localtion}"
```

## Quotes

Use double-quoted strings, except when a double quote is necessary inside the string. This means you should avoid escaping characters.

```ruby
# bad
my_string = 'example'

# good
my_string = "example"

# bad
my_string = "This is \"My String\"!!!"

# good
my_string = 'This is "My String"!!!'
```

# Conditionals
## No Multi-line `if` Modifiers

Avoid modifier `if`/`unless` usage at the end of a non-trivial multi-line block.

```ruby
# bad
10.times do
  # multi-line body omitted
end if some_condition

# good
if some_condition
  10.times do
    # multi-line body omitted
  end
end
```

## Assignment in condition

Don't use the return value of `=` in conditionals.

```ruby
# bad - shows intended use of assignment
if (v = array.grep(/foo/))
  ...
end

# bad
if v = array.grep(/foo/)
  ...
end

# good
v = array.grep(/foo/)
if v
  ...
end
```

## Indent Conditional Assignment

When assigning the result of a conditional expression to a variable, preserve the usual alignment of its branches.

```ruby
# bad - pretty convoluted
kind = case year
when 1850..1889 then 'Blues'
when 1890..1909 then 'Ragtime'
when 1910..1929 then 'New Orleans Jazz'
when 1930..1939 then 'Swing'
when 1940..1950 then 'Bebop'
else 'Jazz'
end

result = if some_cond
  calc_something
else
  calc_something_else
end

# good - it's apparent what's going on
kind = case year
       when 1850..1889 then 'Blues'
       when 1890..1909 then 'Ragtime'
       when 1910..1929 then 'New Orleans Jazz'
       when 1930..1939 then 'Swing'
       when 1940..1950 then 'Bebop'
       else 'Jazz'
       end

result = if some_cond
           calc_something
         else
           calc_something_else
         end

# good (and a bit more width efficient)
kind =
  case year
  when 1850..1889 then 'Blues'
  when 1890..1909 then 'Ragtime'
  when 1910..1929 then 'New Orleans Jazz'
  when 1930..1939 then 'Swing'
  when 1940..1950 then 'Bebop'
  else 'Jazz'
  end

result =
  if some_cond
    calc_something
  else
    calc_something_else
  end
```

## Case indentation

Indent `when` as deep as `case`.

```ruby
# bad
case days
  when 0
    "Zero days"
  when 1
    "One day"
  when 2
    "Two days"

# good
case days
when 0
  "Zero days"
when 1
  "One day"
when 2
  "Two days"
```

## `if`/`unless`

Never use `then` for multiline statements.
Never use `unless` with `else`. Rewrite these with the positive case first.
Don't use parentheses around the condition.

```ruby
# bad
unless(condition) then
  ...
else
  ...
end

# good
if condition
  ...
else
  ...
end
```

## Ternary Operator

Ternary operator should be simple and easy to read, so use one expression per branch, and none boolean algebra.

```ruby
# bad
result = (some_condition || another_condition) && !not_this_one ? something : something_else

# bad
some_condition ? (puts("condition is true"); call_if_true(condition)) : (puts("condition is false"))

# good
result = some_condition ? something : something_else
```

### No Nested Ternary

_(to keep the simplicity spoken above)_ Ternary operators must not be nested. Prefer `if/else` constructs in these cases.

```ruby
# bad
some_condition ? (nested_condition ? nested_something : nested_something_else) : something_else

# good
if some_condition
  nested_condition ? nested_something : nested_something_else
else
  something_else
end
```

# Comments
## Function comments

Use explanatory comments only before a method definition. This means that no comment should be written between logic to avoid confusion and lost of train of thought.
Whenever you feel the need to add comment inside a method, that probably means this piece of code could (and should) be extracted to a new method.

```ruby
# bad
def big_method
  foo = bar if baz?
  bar = foo if baz?

  # this iterator does xyz because of abc after jkl is qrs
  foo.each do |f|
    f.var = bar.var[0..2]
    f.touch(:new_var_at)
  end

  bar = baz * foo
end

# good
def big_method
  foo = bar if baz?
  bar = foo if baz?

  complex_thing(foo, bar)

  bar = baz * foo
end

# this iterator does xyz because of abc after jkl is qrs
def complex_thing(foo, bar)
  foo.each do |f|
    f.var = bar.var[0..2]
    f.touch(:new_var_at)
  end
end
```

# Blocks
## Single line blocks

Prefer `{ ... }` over `do ... end` for single-line blocks. Avoid using `{ ... }` for multi-line blocks (multiline chaining is always ugly). Always use `do ... end` for "control flow" and "method definitions" (e.g. in Rakefiles and certain DSLs). Avoid `do ... end` when chaining.

```ruby
names = ["Bozhidar", "Steve", "Sarah"]

# good
names.each { |name| puts name }

# bad
names.each do |name| puts name end

# good
names.each do |name|
  puts name
  puts 'yay!'
end

# bad
names.each { |name|
  puts name
  puts 'yay!'
}

# good
names.select { |name| name.start_with?("S") }.map { |name| name.upcase }

# bad
names.select do |name|
  name.start_with?("S")
end.map { |name| name.upcase }
```

## Single action blocks

When a method block takes only one argument, and the body consists solely of reading an attribute or calling one method with no arguments, use the `&:` shorthand.

```ruby
# bad
bluths.map { |bluth| bluth.occupation }
bluths.select { |bluth| bluth.blue_self? }

# good
bluths.map(&:occupation)
bluths.select(&:blue_self?)
```

# Methods
## Dangerous Method Bang

The names of potentially _dangerous_ methods (i.e. methods that modify `self` or the arguments, `exit!` (doesn't run the finalizers like `exit` does), etc) should end with an exclamation mark if there exists a safe version of that _dangerous_ method.

```ruby
# bad - there is no matching 'safe' method
class Person
  def update!
  end
end

# good
class Person
  def update
  end
end

# good
class Person
  def update!
  end

  def update
  end
end
```

## Define safe using unsafe

Define the non-bang (safe) method in terms of the bang (dangerous) one if possible.

```ruby
# bad
class MyService
  def call!(id)
    MyModel.find(id)
  end

  def call(id)
    MyModel.find_by(id: id)
  end
end

# good
class MyService
  def call!(id)
    MyModel.find(id)
  end

  def call(id)
    call!(id)
  rescue ActiveRecord::RecordNotFound
    nil
  end
end
```

## Single-line Methods

Avoid single-line methods that have a body.

```ruby
# bad
def too_much; something; end

# good
def some_method
  something
end
```

Avoid defining methods in multiple lines if they have no actual body.

```ruby
# bad
def index
end

# good
def index; end
```

## Optional parameters

Use the options-hash as optional parameters instead of using default parameters for better argument clarification.
Also, omit the hash declaration and brackets for simplicity.

```ruby
# bad
def remove_member(user, skip_membership_check = false)
  # ...
end

# elsewhere, out of the method definition context: what does `true` means here?
remove_member(user, true)


# good
def remove_member(user, skip_membership_check: false)
  # ...
end

# elsewhere, out of the method definition context: ok, now i know what it means
remove_member(user, skip_membership_check: true)
```

## `return`

Avoid `return` where not required.

```ruby
# bad
def my_sum(a, b)
  return a + b
end

# good
def my_sum(a, b)
  a + b
end
```

## Parentheses

Use parentheses when there are arguments. Omit the parentheses when the method doesn't accept any arguments.

```ruby
# bad
def my_function()
  ...
end

# good
def my_function
  ...
end

# bad
def my_function a, b
  ...
end

# good
def my_function(a, b)
  ...
end
```

# Classes and Modules
## Consistent Classes

Use a consistent structure in your class definitions.

```ruby
class Person
  # extend and include go first
  extend SomeModule
  include AnotherModule

  # inner classes
  CustomError = Class.new(StandardError)

  # constants are next
  SOME_CONSTANT = 20

  # afterwards we have attribute macros
  attr_reader :name

  # followed by other macros (if any)
  validates :name

  # public class methods are next in line
  def self.some_method
  end

  # initialization goes between class methods and other instance methods
  def initialize
  end

  # followed by other public instance methods
  def some_method
  end

  # protected and private methods are grouped near the end
  protected

  def some_protected_method
  end

  private

  def some_private_method
  end
end
```

## Namespace Definition

Define (and reopen) namespaced classes and modules using explicit nesting.

```ruby
# bad
class Utilities::Store
  # ...
end

# good
module Utilities
  class WaitingList
    # ...
  end
end
```

## Indent public/private/protected

Indent the public, protected, and private methods as much as the method definitions they apply to. Leave one blank line above the visibility modifier and one blank line below in order to emphasize that it applies to all methods below it.

```ruby
# good
class SomeClass
  def public_method
    # some code
  end

  private

  def private_method
    # some code
  end

  def another_private_method
    # some code
  end
end
```

## Avoid the usage of class (@@) variables

Avoid the usage of class (`@@`) variables due to their "nasty" behavior in inheritance.

```ruby
class Parent
  @@class_var = 'parent'

  def self.print_class_var
    puts @@class_var
  end
end

class Child < Parent
  @@class_var = 'child'
end

Parent.print_class_var # => will print "child"
```

## `def self` Class Methods

Use `self.method` to define class methods. This makes the code easier to refactor since the class name is not repeated.

```ruby
class TestClass
  # bad
  def TestClass.some_method
    # body omitted
  end

  # good
  def self.some_other_method
    # body omitted
  end
end
```

# Exceptions
## Control flow

Don't use exceptions for flow of control, when easily avoidable.

```ruby
# bad
begin
  n / d
rescue ZeroDivisionError
  puts "Cannot divide by 0!"
end

# good
if d.zero?
  puts "Cannot divide by 0!"
else
  n / d
end
```

## Rescuing superclass

Do not rescue `StandardError` or its superclass `Exception`

```ruby
# bad
begin
  2 / 0
rescue Exception
  puts "Can't divide by zero"
end

# also bad
begin
  2 / 0
rescue StandardError
  puts "Can't divide by zero"
end

# good
begin
  2 / 0
rescue ZeroDivisionError
  puts "Can't divide by zero"
end
```

# Etc
## No `for` Loops

Do not use `for`, unless you know exactly why. Most of the time iterators should be used instead. `for` is implemented in terms of `each` (so you’re adding a level of indirection), but with a twist - `for` doesn’t introduce a new scope (unlike `each`) and variables defined in its block will be visible outside it.

```ruby
arr = [1, 2, 3]

# bad
for elem in arr do
  puts elem
end

# note that elem is accessible outside of the for loop
elem # => 3

# good
arr.each { |elem| puts elem }

# elem is not accessible outside each's block
elem # => NameError: undefined local variable or method `elem'
```

## Ranges or between

Use ranges or `Comparable#between?` instead of complex comparison logic when possible.

```ruby
# bad
do_something if x >= 1000 && x <= 2000

# good
do_something if (1000..2000).include?(x)

# good
do_something if x.between?(1000, 2000)
```

## No `DateTime`

Don’t use `DateTime` unless you need to account for historical calendar reform - and if you do,
explicitly specify the start argument to clearly state your intentions.

Use `Time.zone`.

```ruby
# bad
DateTime.now

# bad - missing timezone
Time.now

# good
Time.zone.now
```

## `is_a?` and `kind_of?`

Don't use `===` operator, instead use `is_a?` or `kind_of?`.

```ruby
# bad
if String === my_variable
  "is a string"
end

# good
if my_variable.is_a?(String)
  "is a string"
end
```<|MERGE_RESOLUTION|>--- conflicted
+++ resolved
@@ -31,14 +31,9 @@
   - No Space after Bang
   - Double Negation
 
-<<<<<<< HEAD
 - [Strings](#strings)
-  - String Concatenation
-=======
-- Strings
   - String concatenation
   - String interpolation
->>>>>>> e82565fb
   - Quotes
 
 - [Conditionals](#conditionals)
