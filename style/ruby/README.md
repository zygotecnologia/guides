--- conflicted
+++ resolved
@@ -781,7 +781,6 @@
 end
 ```
 
-<<<<<<< HEAD
 ## Strings
 
 Use double-quoted strings, and prefer string interpolation over string concatenation.
@@ -976,7 +975,8 @@
   puts "Can't divide by zero"
 end
 
-=======
+```
+
 ## Ternary Operator
 
 Ternary operator should be simple and easy to read, so use one expression per branch, and none boolean algebra.
@@ -1006,5 +1006,4 @@
 else
   something_else
 end
->>>>>>> 19d28ac6
 ```