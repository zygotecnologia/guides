--- conflicted
+++ resolved
@@ -87,11 +87,8 @@
 </div>
 ```
 
-<<<<<<< HEAD
-* The tag **ul** is used in to Unordered lists. **ol** is used in **Ordered lists**.
-=======
- * The tag **ul** is used in Unordered lists. **ol** is used in **Ordered lists**.
->>>>>>> b87abe1f
+
+* The tag **ul** is used in Unordered lists. **ol** is used in **Ordered lists**.
 
 * Use the **main** tag to the main content of the page;
 ```html
@@ -226,7 +223,6 @@
 <script src="http://ajax.googleapis.com/ajax/libs/jquery/3.4.0/jquery.min.js"></script>
 ```
 
-<<<<<<< HEAD
 * For navigation block, use **nav** structure with **ul** ou **ol**, **li** and **a**;
 ```html
 <!-- Recommended -->
@@ -262,7 +258,8 @@
   <a href="#">Item two</a>
   <a href="#">Item three</a>
 <nav>
-=======
+```  
+
 * The `<br>` tag should be used only inside a `<p>` tag, and never more than one in a row;
 ```html
 <!-- Recommended -->
@@ -340,5 +337,4 @@
 
 <!-- Not recommended -->
 <img src="smiley.gif">
->>>>>>> b87abe1f
 ```